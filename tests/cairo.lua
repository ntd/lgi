--- conflicted
+++ resolved
@@ -20,17 +20,11 @@
    local cairo = lgi.cairo
 
    for name, value in pairs(cairo.Status) do
-<<<<<<< HEAD
-       checkv(cairo.Status.to_string(name),
-	      cairo.Status.to_string(value),
-	      'string')
-=======
       if type(name) == 'string' and type(value) == 'number' then
 	 checkv(cairo.Status.to_string(name),
 		cairo.Status.to_string(value),
 		'string')
       end
->>>>>>> 692d9d94
    end
 end
 
