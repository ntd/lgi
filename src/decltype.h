--- conflicted
+++ resolved
@@ -10,13 +10,8 @@
 
 /* Define describes property of given type.
 
-<<<<<<< HEAD
-#define DECLTYPE(tag, ctype, argf, dtor, push, check, opt,
-                    val_type, val_get, val_set)
-=======
 #define DECLTYPE(tag, ctype, argf, dtor, push, check, opt, dup,
                  val_type, val_get, val_set, ffi_type)
->>>>>>> bf6a7182
 
 tag      GI_TYPE_TAG_ ## tag
 ctype    Name of C-style typedef
@@ -29,6 +24,7 @@
 val_type g_type for storing in GValue
 val_get  g_value getter of this type
 val_set  g_value setter of this type
+
 */
 
 #define DECLTYPE_NOP(x) (void)0
@@ -45,7 +41,8 @@
          DECLTYPE_IDENTITY,
          G_TYPE_BOOLEAN,
          g_value_get_boolean,
-         g_value_set_boolean)
+         g_value_set_boolean,
+         ffi_type_uint)
 
 DECLTYPE(GI_TYPE_TAG_INT8,
          gint8,
@@ -57,7 +54,8 @@
          DECLTYPE_IDENTITY,
          G_TYPE_CHAR,
          g_value_get_char,
-         g_value_set_char)
+         g_value_set_char,
+         ffi_type_sint8)
 
 DECLTYPE(GI_TYPE_TAG_UINT8,
          guint8,
@@ -69,7 +67,8 @@
          DECLTYPE_IDENTITY,
          G_TYPE_UCHAR,
          g_value_get_uchar,
-         g_value_set_uchar)
+         g_value_set_uchar,
+         ffi_type_uint8)
 
 DECLTYPE(GI_TYPE_TAG_INT16,
          gint16,
@@ -81,7 +80,8 @@
          DECLTYPE_IDENTITY,
          G_TYPE_INT,
          g_value_get_int,
-         g_value_set_int)
+         g_value_set_int,
+         ffi_type_sint16)
 
 DECLTYPE(GI_TYPE_TAG_UINT16,
          guint16,
@@ -93,7 +93,8 @@
          DECLTYPE_IDENTITY,
          G_TYPE_UINT,
          g_value_get_uint,
-         g_value_set_uint)
+         g_value_set_uint,
+         ffi_type_uint16)
 
 DECLTYPE(GI_TYPE_TAG_INT32,
          gint32,
@@ -105,7 +106,8 @@
          DECLTYPE_IDENTITY,
          G_TYPE_INT,
          g_value_get_int,
-         g_value_set_int)
+         g_value_set_int,
+         ffi_type_sint32)
 
 DECLTYPE(GI_TYPE_TAG_UINT32,
          guint32,
@@ -117,7 +119,8 @@
          DECLTYPE_IDENTITY,
          G_TYPE_UINT,
          g_value_get_uint,
-         g_value_set_uint)
+         g_value_set_uint,
+         ffi_type_uint32)
 
 DECLTYPE(GI_TYPE_TAG_INT64,
          gint64,
@@ -129,7 +132,8 @@
          DECLTYPE_IDENTITY,
          G_TYPE_INT64,
          g_value_get_int64,
-         g_value_set_int64)
+         g_value_set_int64,
+         ffi_type_sint64)
 
 DECLTYPE(GI_TYPE_TAG_UINT64,
          guint64,
@@ -141,7 +145,8 @@
          DECLTYPE_IDENTITY,
          G_TYPE_UINT64,
          g_value_get_uint64,
-         g_value_set_uint64)
+         g_value_set_uint64,
+         ffi_type_uint64)
 
 DECLTYPE(GI_TYPE_TAG_FLOAT,
          gfloat,
@@ -153,7 +158,8 @@
          DECLTYPE_IDENTITY,
          G_TYPE_FLOAT,
          g_value_get_float,
-         g_value_set_float)
+         g_value_set_float,
+         ffi_type_float)
 
 DECLTYPE(GI_TYPE_TAG_DOUBLE,
          gdouble,
@@ -165,10 +171,9 @@
          DECLTYPE_IDENTITY,
          G_TYPE_DOUBLE,
          g_value_get_double,
-         g_value_set_double)
-
-<<<<<<< HEAD
-=======
+         g_value_set_double,
+         ffi_type_double)
+
 #if GLIB_SIZEOF_SIZE_T == 4
 DECLTYPE(GI_TYPE_TAG_GTYPE,
          GType,
@@ -183,10 +188,9 @@
          g_value_set_gtype,
          ffi_type_uint32)
 #else
->>>>>>> bf6a7182
 DECLTYPE(GI_TYPE_TAG_GTYPE,
          GType,
-         v_long,
+         v_size,
          DECLTYPE_NOP,
          lua_pushnumber,
          luaL_checklong,
@@ -194,7 +198,9 @@
          DECLTYPE_IDENTITY,
          G_TYPE_GTYPE,
          g_value_get_gtype,
-         g_value_set_gtype)
+         g_value_set_gtype,
+         ffi_type_uint64)
+#endif
 
 #ifndef DECLTYPE_NUMERIC_ONLY
 DECLTYPE(GI_TYPE_TAG_UTF8,
@@ -207,7 +213,8 @@
          g_strdup,
          G_TYPE_STRING,
          (gchar*)g_value_get_string,
-         g_value_set_string)
+         g_value_set_string,
+         ffi_type_pointer)
 
 DECLTYPE(GI_TYPE_TAG_FILENAME,
          gchar*,
@@ -219,13 +226,9 @@
          g_strdup,
          G_TYPE_STRING,
          (gchar*)g_value_get_string,
-<<<<<<< HEAD
-         g_value_set_string)
-=======
          g_value_set_string,
          ffi_type_pointer)
 #endif
->>>>>>> bf6a7182
 
 #undef DECLTYPE
 #undef DECLTYPE_NOP
