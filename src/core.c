--- conflicted
+++ resolved
@@ -114,70 +114,7 @@
   *data = &guard->data;
 }
 
-int
-lgi_guard_create_baseinfo (lua_State *L, GIBaseInfo *info)
-{
-  gpointer *data;
-  int res = lgi_guard_create (L, &data, (GDestroyNotify) g_base_info_unref);
-  *data = info;
-  return res;
-}
-
-static int
-<<<<<<< HEAD
-lgi_find (lua_State *L)
-{
-  const gchar *symbol = luaL_checkstring (L, 1);
-  const gchar *container = luaL_optstring (L, 2, NULL);
-  GIBaseInfo *info, *fi, *baseinfo;
-  int info_guard;
-
-  /* Get information about the symbol. */
-  info = g_irepository_find_by_name (NULL, "GIRepository",
-				     container != NULL ? container : symbol);
-
-  /* In case that container was specified, look the symbol up in it. */
-  if (container != NULL && info != NULL)
-    {
-      switch (g_base_info_get_type (info))
-	{
-	case GI_INFO_TYPE_OBJECT:
-	  fi = g_object_info_find_method (info, symbol);
-	  break;
-
-	case GI_INFO_TYPE_INTERFACE:
-	  fi = g_interface_info_find_method (info, symbol);
-	  break;
-
-	case GI_INFO_TYPE_STRUCT:
-	  fi = g_struct_info_find_method (info, symbol);
-	  break;
-
-	default:
-	  fi = NULL;
-	}
-
-      g_base_info_unref (info);
-      info = fi;
-    }
-
-  if (info == NULL)
-    return luaL_error (L, "unable to resolve GIRepository.%s%s%s",
-		       container != NULL ? container : "",
-		       container != NULL ? ":" : "",
-		       symbol);
-
-  /* Create new IBaseInfo structure and return it. */
-  baseinfo = g_irepository_find_by_name (NULL, "GIRepository", "BaseInfo");
-  info_guard = lgi_guard_create_baseinfo (L, baseinfo);
-  lgi_record_2lua (L, baseinfo, info, LGI_RECORD_OWN, 0);
-  lua_remove (L, info_guard);
-  return 1;
-}
-
-static int
-=======
->>>>>>> 3c0f417b
+static int
 lgi_construct (lua_State* L)
 {
   /* Create new instance based on the embedded typeinfo. */
@@ -225,22 +162,6 @@
 		lgi_marshal_val_2c (L, NULL, GI_TRANSFER_NOTHING,
 				    &val, 3);
 	      }
-<<<<<<< HEAD
-	    else
-	      {
-		/* Create common struct. */
-		lgi_record_2lua (L, bi, NULL, LGI_RECORD_ALLOCATE, 0);
-		vals = 1;
-	      }
-	    break;
-	  }
-
-	case GI_INFO_TYPE_OBJECT:
-	  lgi_compound_object_new (L, bi, 2);
-	  vals = 1;
-	  break;
-=======
->>>>>>> 3c0f417b
 
 	    vals = lgi_compound_create (L, *info,
 					g_boxed_copy (G_TYPE_VALUE, &val),
@@ -251,7 +172,7 @@
 	else
 	  {
 	    /* Create common struct. */
-	    lgi_compound_struct_new (L, *info);
+	    lgi_record_2lua (L, *info, NULL, LGI_RECORD_ALLOCATE, 0);
 	    vals = 1;
 	  }
 	break;
@@ -266,12 +187,11 @@
       {
 	GITypeInfo *ti = g_constant_info_get_type (*info);
 	GIArgument val;
-	int ti_guard = lgi_guard_create_baseinfo (L, ti);
+	lgi_gi_info_new (L, ti);
 	g_constant_info_get_value (*info, &val);
 	lgi_marshal_arg_2lua (L, ti, GI_TRANSFER_NOTHING, &val, 0, FALSE,
 			      NULL, NULL);
 	vals = 1;
-	lua_remove (L, ti_guard);
       }
       break;
 
@@ -542,11 +462,8 @@
   g_log_set_default_handler (log_handler, L);
 
   /* Initialize modules. */
-<<<<<<< HEAD
+  lgi_gi_init (L);
   lgi_record_init (L);
-=======
-  lgi_gi_init (L);
->>>>>>> 3c0f417b
   lgi_compound_init (L);
   lgi_callable_init (L);
 
